[profile.release-with-debug]
inherits = "release"
debug = true
split-debuginfo = "packed"

[workspace]
members = [
    "account-decoder",
    "accounts-bench",
    "accounts-cluster-bench",
    "accounts-db",
    "accounts-db/accounts-hash-cache-tool",
    "accounts-db/store-histogram",
    "accounts-db/store-tool",
    "banking-bench",
    "banks-client",
    "banks-interface",
    "banks-server",
    "bench-streamer",
    "bench-tps",
    "bloom",
    "bucket_map",
    "builtins-default-costs",
    "cargo-registry",
    "clap-utils",
    "clap-v3-utils",
    "cli",
    "cli-config",
    "cli-output",
    "client",
    "client-test",
    "compute-budget",
    "connection-cache",
    "core",
    "cost-model",
    "curves/*",
    "define-syscall",
    "dos",
    "download-utils",
    "entry",
    "faucet",
    "fee",
    "frozen-abi",
    "frozen-abi/macro",
    "genesis",
    "genesis-utils",
    "geyser-plugin-interface",
    "geyser-plugin-manager",
    "gossip",
    "inline-spl",
    "install",
    "keygen",
    "lattice-hash",
    "ledger",
    "ledger-tool",
    "local-cluster",
    "log-analyzer",
    "log-collector",
    "logger",
    "measure",
    "memory-management",
    "merkle-root-bench",
    "merkle-tree",
    "metrics",
    "net-shaper",
    "net-utils",
    "notifier",
    "perf",
    "poh",
    "poh-bench",
    "poseidon",
    "prio-graph-scheduler",
    "program-runtime",
    "program-test",
    "programs/address-lookup-table",
    "programs/address-lookup-table-tests",
    "programs/bpf-loader-tests",
    "programs/bpf_loader",
    "programs/bpf_loader/gen-syscall-list",
    "programs/compute-budget",
    "programs/config",
    "programs/ed25519-tests",
    "programs/loader-v4",
    "programs/stake",
    "programs/stake-tests",
    "programs/system",
    "programs/vote",
    "programs/zk-elgamal-proof",
    "programs/zk-token-proof",
    "programs/zk-token-proof-tests",
    "pubsub-client",
    "quic-client",
    "rayon-threadlimit",
    "rbpf-cli",
    "remote-wallet",
    "rpc",
    "rpc-client",
    "rpc-client-api",
    "rpc-client-nonce-utils",
    "rpc-test",
    "runtime",
    "runtime-transaction",
    "sdk",
    "sdk/account",
    "sdk/account-info",
    "sdk/atomic-u64",
    "sdk/bincode",
    "sdk/cargo-build-sbf",
    "sdk/cargo-test-sbf",
    "sdk/clock",
    "sdk/decode-error",
    "sdk/derivation-path",
    "sdk/epoch-schedule",
    "sdk/feature-set",
    "sdk/gen-headers",
    "sdk/hash",
    "sdk/instruction",
    "sdk/macro",
    "sdk/msg",
    "sdk/native-token",
    "sdk/package-metadata",
    "sdk/package-metadata-macro",
    "sdk/precompile-error",
    "sdk/program",
    "sdk/program-entrypoint",
    "sdk/program-error",
    "sdk/program-memory",
    "sdk/program-option",
    "sdk/program-pack",
    "sdk/pubkey",
    "sdk/rent",
    "sdk/sanitize",
    "sdk/serde-varint",
    "sdk/serialize-utils",
    "sdk/sha256-hasher",
    "sdk/signature",
    "sdk/slot-hashes",
    "send-transaction-service",
    "short-vec",
    "stake-accounts",
    "storage-bigtable",
    "storage-bigtable/build-proto",
    "storage-proto",
    "streamer",
    "svm",
    "svm-conformance",
    "svm-rent-collector",
    "svm-transaction",
    "svm/examples/paytube",
    "test-validator",
    "thin-client",
    "timings",
    "tokens",
    "tps-client",
    "tpu-client",
    "tpu-client-next",
    "transaction-dos",
    "transaction-metrics-tracker",
    "transaction-status",
    "transaction-status-client-types",
    "transaction-view",
    "turbine",
    "type-overrides",
    "udp-client",
    "unified-scheduler-logic",
    "unified-scheduler-pool",
    "upload-perf",
    "validator",
    "version",
    "vote",
    "watchtower",
    "wen-restart",
    "zk-keygen",
    "zk-sdk",
    "zk-token-sdk",
]

exclude = [
    "programs/sbf",
    "svm/tests/example-programs",
]

resolver = "2"

[workspace.package]
version = "2.1.0"
authors = ["Anza Maintainers <maintainers@anza.xyz>"]
repository = "https://github.com/anza-xyz/agave"
homepage = "https://anza.xyz/"
license = "Apache-2.0"
edition = "2021"

[workspace.lints.rust.unexpected_cfgs]
level = "warn"
check-cfg = [
    'cfg(target_os, values("solana"))',
    'cfg(feature, values("frozen-abi", "no-entrypoint"))',
]

[workspace.dependencies]
Inflector = "0.11.4"
agave-transaction-view = { path = "transaction-view", version = "=2.1.0" }
aquamarine = "0.3.3"
aes-gcm-siv = "0.11.1"
ahash = "0.8.10"
anyhow = "1.0.89"
arbitrary = "1.3.2"
ark-bn254 = "0.4.0"
ark-ec = "0.4.0"
ark-ff = "0.4.0"
ark-serialize = "0.4.0"
array-bytes = "=1.4.1"
arrayref = "0.3.9"
arrayvec = "0.7.6"
assert_cmd = "2.0"
assert_matches = "1.5.0"
async-channel = "1.9.0"
async-lock = "3.4.0"
async-trait = "0.1.83"
atty = "0.2.11"
backoff = "0.4.0"
base64 = "0.22.1"
bincode = "1.3.3"
bitflags = { version = "2.6.0" }
blake3 = "1.5.4"
borsh = { version = "1.5.1", features = ["derive", "unstable__schema"] }
borsh0-10 = { package = "borsh", version = "0.10.3" }
bs58 = { version = "0.5.1", default-features = false }
bv = "0.11.1"
byte-unit = "4.0.19"
bytecount = "0.6.8"
bytemuck = "1.19.0"
bytemuck_derive = "1.8.0"
byteorder = "1.5.0"
bytes = "1.7"
bzip2 = "0.4.4"
caps = "0.5.5"
cargo_metadata = "0.15.4"
chrono = { version = "0.4.38", default-features = false }
chrono-humanize = "0.2.3"
clap = "2.33.1"
console = "0.15.8"
console_error_panic_hook = "0.1.7"
console_log = "0.2.2"
const_format = "0.2.33"
core_affinity = "0.5.10"
criterion = "0.5.1"
criterion-stats = "0.3.0"
crossbeam-channel = "0.5.13"
csv = "1.3.0"
ctrlc = "3.4.5"
curve25519-dalek = { version = "4.1.3", features = ["digest", "rand_core"] }
dashmap = "5.5.3"
derivation-path = { version = "0.2.0", default-features = false }
derivative = "2.2.0"
dialoguer = "0.10.4"
digest = "0.10.7"
dir-diff = "0.3.3"
dirs-next = "2.0.0"
dlopen2 = "0.5.0"
eager = "0.1.0"
ed25519-dalek = "=1.0.1"
ed25519-dalek-bip32 = "0.2.0"
enum-iterator = "1.5.0"
env_logger = "0.9.3"
etcd-client = "0.11.1"
fast-math = "0.1"
fd-lock = "3.0.13"
flate2 = "1.0.31"
five8_const = "0.1.3"
fnv = "1.0.7"
fs_extra = "1.3.0"
futures = "0.3.31"
futures-util = "0.3.29"
gag = "1.0.0"
generic-array = { version = "0.14.7", default-features = false }
gethostname = "0.2.3"
getrandom = "0.2.10"
goauth = "0.13.1"
governor = "0.6.3"
hex = "0.4.3"
hidapi = { version = "2.6.3", default-features = false }
histogram = "0.6.9"
hmac = "0.12.1"
http = "0.2.12"
humantime = "2.0.1"
hyper = "0.14.31"
hyper-proxy = "0.9.1"
im = "15.1.0"
index_list = "0.2.13"
indexmap = "2.6.0"
indicatif = "0.17.8"
itertools = "0.12.1"
jemallocator = { package = "tikv-jemallocator", version = "0.4.1", features = [
    "unprefixed_malloc_on_supported_platforms",
] }
js-sys = "0.3.72"
json5 = "0.4.1"
jsonrpc-core = "18.0.0"
jsonrpc-core-client = "18.0.0"
jsonrpc-derive = "18.0.0"
jsonrpc-http-server = "18.0.0"
jsonrpc-ipc-server = "18.0.0"
jsonrpc-pubsub = "18.0.0"
lazy-lru = "0.1.3"
lazy_static = "1.5.0"
libc = "0.2.159"
libloading = "0.7.4"
libsecp256k1 = { version = "0.6.0", default-features = false, features = [
    "std",
    "static-context",
] }
light-poseidon = "0.2.0"
log = "0.4.22"
lru = "0.7.7"
lz4 = "1.28.0"
memmap2 = "0.5.10"
memoffset = "0.9"
merlin = "3"
min-max-heap = "1.3.0"
mockall = "0.11.4"
modular-bitfield = "0.11.2"
nix = "0.29.0"
num-bigint = "0.4.6"
num-derive = "0.4"
num-traits = "0.2"
num_cpus = "1.16.0"
num_enum = "0.7.3"
openssl = "0.10"
parking_lot = "0.12"
pbkdf2 = { version = "0.11.0", default-features = false }
pem = "1.1.1"
percentage = "0.1.0"
pickledb = { version = "0.5.1", default-features = false }
predicates = "2.1"
pretty-hex = "0.3.0"
prio-graph = "0.2.1"
proc-macro2 = "1.0.87"
proptest = "1.5"
prost = "0.11.9"
prost-build = "0.11.9"
prost-types = "0.11.9"
protobuf-src = "1.1.0"
qstring = "0.7.2"
qualifier_attr = { version = "0.2.2", default-features = false }
quinn = "0.11.4"
quinn-proto = "0.11.7"
quote = "1.0"
rand = "0.8.5"
rand_chacha = "0.3.1"
rayon = "1.10.0"
reed-solomon-erasure = "6.0.0"
regex = "1.11.0"
reqwest = { version = "0.11.27", default-features = false }
reqwest-middleware = "0.2.5"
rolling-file = "0.2.0"
rpassword = "7.3"
rustls = { version = "0.23.14", default-features = false }
scopeguard = "1.2.0"
semver = "1.0.23"
seqlock = "0.2.0"
serde = "1.0.210" # must match the serde_derive version, see https://github.com/serde-rs/serde/issues/2584#issuecomment-1685252251
serde_bytes = "0.11.15"
serde_derive = "1.0.210" # must match the serde version, see https://github.com/serde-rs/serde/issues/2584#issuecomment-1685252251
serde_json = "1.0.128"
serde_with = { version = "3.11.0", default-features = false }
serde_yaml = "0.9.34"
serial_test = "2.0.0"
sha2 = "0.10.8"
sha3 = "0.10.8"
shuttle = "0.7.1"
signal-hook = "0.3.17"
siphasher = "0.3.11"
smallvec = "1.13.2"
smpl_jwt = "0.7.1"
socket2 = "0.5.7"
soketto = "0.7"
solana-account = { path = "sdk/account", version = "=2.1.0" }
solana-account-decoder = { path = "account-decoder", version = "=2.1.0" }
solana-account-info = { path = "sdk/account-info", version = "=2.1.0" }
solana-accounts-db = { path = "accounts-db", version = "=2.1.0" }
solana-address-lookup-table-program = { path = "programs/address-lookup-table", version = "=2.1.0" }
solana-atomic-u64 = { path = "sdk/atomic-u64", version = "=2.1.0" }
solana-banks-client = { path = "banks-client", version = "=2.1.0" }
solana-banks-interface = { path = "banks-interface", version = "=2.1.0" }
solana-banks-server = { path = "banks-server", version = "=2.1.0" }
solana-bench-tps = { path = "bench-tps", version = "=2.1.0" }
solana-bincode = { path = "sdk/bincode", version = "=2.1.0" }
solana-bloom = { path = "bloom", version = "=2.1.0" }
solana-bn254 = { path = "curves/bn254", version = "=2.1.0" }
solana-bpf-loader-program = { path = "programs/bpf_loader", version = "=2.1.0" }
solana-bucket-map = { path = "bucket_map", version = "=2.1.0" }
solana-builtins-default-costs = { path = "builtins-default-costs", version = "=2.1.0" }
agave-cargo-registry = { path = "cargo-registry", version = "=2.1.0" }
solana-clap-utils = { path = "clap-utils", version = "=2.1.0" }
solana-clap-v3-utils = { path = "clap-v3-utils", version = "=2.1.0" }
solana-cli = { path = "cli", version = "=2.1.0" }
solana-cli-config = { path = "cli-config", version = "=2.1.0" }
solana-cli-output = { path = "cli-output", version = "=2.1.0" }
solana-client = { path = "client", version = "=2.1.0" }
solana-clock = { path = "sdk/clock", version = "=2.1.0" }
solana-compute-budget = { path = "compute-budget", version = "=2.1.0" }
solana-compute-budget-program = { path = "programs/compute-budget", version = "=2.1.0" }
solana-config-program = { path = "programs/config", version = "=2.1.0" }
solana-connection-cache = { path = "connection-cache", version = "=2.1.0", default-features = false }
solana-core = { path = "core", version = "=2.1.0" }
solana-cost-model = { path = "cost-model", version = "=2.1.0" }
solana-curve25519 = { path = "curves/curve25519", version = "=2.1.0" }
solana-decode-error = { path = "sdk/decode-error", version = "=2.1.0" }
solana-define-syscall = { path = "define-syscall", version = "=2.1.0" }
solana-derivation-path = { path = "sdk/derivation-path", version = "=2.1.0" }
solana-download-utils = { path = "download-utils", version = "=2.1.0" }
solana-entry = { path = "entry", version = "=2.1.0" }
solana-program-entrypoint = { path = "sdk/program-entrypoint", version = "=2.1.0" }
solana-epoch-schedule = { path = "sdk/epoch-schedule", version = "=2.1.0" }
solana-faucet = { path = "faucet", version = "=2.1.0" }
solana-feature-set = { path = "sdk/feature-set", version = "=2.1.0" }
solana-fee = { path = "fee", version = "=2.1.0" }
solana-frozen-abi = { path = "frozen-abi", version = "=2.1.0" }
solana-frozen-abi-macro = { path = "frozen-abi/macro", version = "=2.1.0" }
solana-tps-client = { path = "tps-client", version = "=2.1.0" }
solana-genesis = { path = "genesis", version = "=2.1.0" }
solana-genesis-utils = { path = "genesis-utils", version = "=2.1.0" }
agave-geyser-plugin-interface = { path = "geyser-plugin-interface", version = "=2.1.0" }
solana-geyser-plugin-manager = { path = "geyser-plugin-manager", version = "=2.1.0" }
solana-gossip = { path = "gossip", version = "=2.1.0" }
solana-hash = { path = "sdk/hash", version = "=2.1.0", default-features = false }
solana-inline-spl = { path = "inline-spl", version = "=2.1.0" }
solana-instruction = { path = "sdk/instruction", version = "=2.1.0", default-features = false }
solana-lattice-hash = { path = "lattice-hash", version = "=2.1.0" }
solana-ledger = { path = "ledger", version = "=2.1.0" }
solana-loader-v4-program = { path = "programs/loader-v4", version = "=2.1.0" }
solana-local-cluster = { path = "local-cluster", version = "=2.1.0" }
solana-log-collector = { path = "log-collector", version = "=2.1.0" }
solana-logger = { path = "logger", version = "=2.1.0" }
solana-measure = { path = "measure", version = "=2.1.0" }
solana-merkle-tree = { path = "merkle-tree", version = "=2.1.0" }
solana-metrics = { path = "metrics", version = "=2.1.0" }
solana-msg = { path = "sdk/msg", version = "=2.1.0" }
solana-native-token = { path = "sdk/native-token", version = "=2.1.0" }
solana-net-utils = { path = "net-utils", version = "=2.1.0" }
solana-nohash-hasher = "0.2.1"
solana-notifier = { path = "notifier", version = "=2.1.0" }
solana-package-metadata = { path = "sdk/package-metadata", version = "=2.1.0" }
solana-package-metadata-macro = { path = "sdk/package-metadata-macro", version = "=2.1.0" }
solana-perf = { path = "perf", version = "=2.1.0" }
solana-poh = { path = "poh", version = "=2.1.0" }
solana-poseidon = { path = "poseidon", version = "=2.1.0" }
<<<<<<< HEAD
solana-prio-graph-scheduler = { path = "prio-graph-scheduler", version = "=2.1.0" }
=======
solana-precompile-error = { path = "sdk/precompile-error", version = "=2.1.0" }
>>>>>>> 38404a6c
solana-program = { path = "sdk/program", version = "=2.1.0", default-features = false }
solana-program-error = { path = "sdk/program-error", version = "=2.1.0" }
solana-program-memory = { path = "sdk/program-memory", version = "=2.1.0" }
solana-program-option = { path = "sdk/program-option", version = "=2.1.0" }
solana-program-pack = { path = "sdk/program-pack", version = "=2.1.0" }
solana-program-runtime = { path = "program-runtime", version = "=2.1.0" }
solana-program-test = { path = "program-test", version = "=2.1.0" }
solana-pubkey = { path = "sdk/pubkey", version = "=2.1.0", default-features = false }
solana-pubsub-client = { path = "pubsub-client", version = "=2.1.0" }
solana-quic-client = { path = "quic-client", version = "=2.1.0" }
solana-rayon-threadlimit = { path = "rayon-threadlimit", version = "=2.1.0" }
solana-remote-wallet = { path = "remote-wallet", version = "=2.1.0", default-features = false }
solana-rent = { path = "sdk/rent", version = "=2.1.0", default-features = false }
solana-sanitize = { path = "sdk/sanitize", version = "=2.1.0" }
solana-serde-varint = { path = "sdk/serde-varint", version = "=2.1.0" }
solana-serialize-utils = { path = "sdk/serialize-utils", version = "=2.1.0" }
solana-sha256-hasher = { path = "sdk/sha256-hasher", version = "=2.1.0" }
solana-signature = { path = "sdk/signature", version = "=2.1.0", default-features = false }
solana-slot-hashes = { path = "sdk/slot-hashes", version = "=2.1.0" }
solana-timings = { path = "timings", version = "=2.1.0" }
solana-unified-scheduler-logic = { path = "unified-scheduler-logic", version = "=2.1.0" }
solana-unified-scheduler-pool = { path = "unified-scheduler-pool", version = "=2.1.0" }
solana-rpc = { path = "rpc", version = "=2.1.0" }
solana-rpc-client = { path = "rpc-client", version = "=2.1.0", default-features = false }
solana-rpc-client-api = { path = "rpc-client-api", version = "=2.1.0" }
solana-rpc-client-nonce-utils = { path = "rpc-client-nonce-utils", version = "=2.1.0" }
solana-runtime = { path = "runtime", version = "=2.1.0" }
solana-runtime-transaction = { path = "runtime-transaction", version = "=2.1.0" }
solana-sdk = { path = "sdk", version = "=2.1.0" }
solana-sdk-macro = { path = "sdk/macro", version = "=2.1.0" }
solana-secp256k1-recover = { path = "curves/secp256k1-recover", version = "=2.1.0", default-features = false }
solana-send-transaction-service = { path = "send-transaction-service", version = "=2.1.0" }
solana-short-vec = { path = "short-vec", version = "=2.1.0" }
solana-stake-program = { path = "programs/stake", version = "=2.1.0" }
solana-storage-bigtable = { path = "storage-bigtable", version = "=2.1.0" }
solana-storage-proto = { path = "storage-proto", version = "=2.1.0" }
solana-streamer = { path = "streamer", version = "=2.1.0" }
solana-svm = { path = "svm", version = "=2.1.0" }
solana-svm-conformance = { path = "svm-conformance", version = "=2.1.0" }
solana-svm-example-paytube = { path = "svm/examples/paytube", version = "=2.1.0" }
solana-svm-rent-collector = { path = "svm-rent-collector", version = "=2.1.0" }
solana-svm-transaction = { path = "svm-transaction", version = "=2.1.0" }
solana-system-program = { path = "programs/system", version = "=2.1.0" }
solana-test-validator = { path = "test-validator", version = "=2.1.0" }
solana-thin-client = { path = "thin-client", version = "=2.1.0" }
solana-tpu-client = { path = "tpu-client", version = "=2.1.0", default-features = false }
solana-transaction-status = { path = "transaction-status", version = "=2.1.0" }
solana-transaction-status-client-types = { path = "transaction-status-client-types", version = "=2.1.0" }
solana-transaction-metrics-tracker = { path = "transaction-metrics-tracker", version = "=2.1.0" }
solana-turbine = { path = "turbine", version = "=2.1.0" }
solana-type-overrides = { path = "type-overrides", version = "=2.1.0" }
solana-udp-client = { path = "udp-client", version = "=2.1.0" }
solana-version = { path = "version", version = "=2.1.0" }
solana-vote = { path = "vote", version = "=2.1.0" }
solana-vote-program = { path = "programs/vote", version = "=2.1.0" }
solana-wen-restart = { path = "wen-restart", version = "=2.1.0" }
solana-zk-elgamal-proof-program = { path = "programs/zk-elgamal-proof", version = "=2.1.0" }
solana-zk-keygen = { path = "zk-keygen", version = "=2.1.0" }
solana-zk-sdk = { path = "zk-sdk", version = "=2.1.0" }
solana-zk-token-proof-program = { path = "programs/zk-token-proof", version = "=2.1.0" }
solana-zk-token-sdk = { path = "zk-token-sdk", version = "=2.1.0" }
solana_rbpf = "=0.8.5"
spl-associated-token-account = "=4.0.0"
spl-instruction-padding = "0.2"
spl-memo = "=5.0.0"
spl-pod = "=0.3.0"
spl-token = "=6.0.0"
spl-token-2022 = "=4.0.0"
spl-token-group-interface = "=0.3.0"
spl-token-metadata-interface = "=0.4.0"
static_assertions = "1.1.0"
stream-cancel = "0.8.2"
strum = "0.24"
strum_macros = "0.24"
subtle = "2.6.1"
symlink = "0.1.0"
syn = "2.0"
sys-info = "0.9.1"
sysctl = "0.4.6"
systemstat = "0.2.3"
tar = "0.4.42"
tarpc = "0.29.0"
tempfile = "3.13.0"
test-case = "3.3.1"
thiserror = "1.0.64"
tiny-bip39 = "0.8.2"
# Update solana-tokio patch below when updating this version
tokio = "1.29.1"
tokio-serde = "0.8"
tokio-stream = "0.1.16"
tokio-tungstenite = "0.20.1"
tokio-util = "0.7"
toml = "0.8.12"
tonic = "0.9.2"
tonic-build = "0.9.2"
trees = "0.4.2"
tungstenite = "0.20.1"
uriparse = "0.6.4"
url = "2.5.2"
vec_extract_if_polyfill = "0.1.0"
wasm-bindgen = "0.2"
winapi = "0.3.8"
winreg = "0.50"
x509-parser = "0.14.0"
# See "zeroize versioning issues" below if you are updating this version.
zeroize = { version = "1.7", default-features = false }
zstd = "0.13.2"

[patch.crates-io]
# for details, see https://github.com/anza-xyz/crossbeam/commit/fd279d707025f0e60951e429bf778b4813d1b6bf
crossbeam-epoch = { git = "https://github.com/anza-xyz/crossbeam", rev = "fd279d707025f0e60951e429bf778b4813d1b6bf" }

# We include the following crates as our dependencies above from crates.io:
#
#  * spl-associated-token-account
#  * spl-instruction-padding
#  * spl-memo
#  * spl-pod
#  * spl-token
#  * spl-token-2022
#  * spl-token-metadata-interface
#
# They, in turn, depend on a number of crates that we also include directly
# using `path` specifications.  For example, `spl-token` depends on
# `solana-program`.  And we explicitly specify `solana-program` above as a local
# path dependency:
#
#     solana-program = { path = "../../sdk/program", version = "=1.16.0" }
#
# Unfortunately, Cargo will try to resolve the `spl-token` `solana-program`
# dependency only using what is available on crates.io.  Crates.io normally
# contains a previous version of these crates, and we end up with two versions
# of `solana-program` and `solana-zk-token-sdk` and all of their dependencies in
# our build tree.
#
# If you are developing downstream using non-crates-io solana-program (local or
# forked repo, or from github rev, eg), duplicate the following patch statements
# in your Cargo.toml. If you still hit duplicate-type errors with the patch
# statements in place, run `cargo update -p solana-program` and/or `cargo update
# -p solana-zk-token-sdk` to remove extraneous versions from your Cargo.lock
# file.
#
# There is a similar override in `programs/sbf/Cargo.toml`.  Please keep both
# comments and the overrides in sync.
solana-curve25519 = { path = "curves/curve25519" }
solana-program = { path = "sdk/program" }
solana-zk-sdk = { path = "zk-sdk" }
solana-zk-token-sdk = { path = "zk-token-sdk" }

# curve25519-dalek uses the simd backend by default in v4 if possible,
# which has very slow performance on some platforms with opt-level 0,
# which is the default for dev and test builds.
# This slowdown causes certain interactions in the solana-test-validator,
# such as verifying ZK proofs in transactions, to take much more than 400ms,
# creating problems in the testing environment.
# To enable better performance in solana-test-validator during tests and dev builds,
# we override the opt-level to 3 for the crate.
[profile.dev.package.curve25519-dalek]
opt-level = 3

# Solana RPC nodes experience stalls when running with `tokio` containing this
# commit:
# https://github.com/tokio-rs/tokio/commit/4eed411519783ef6f58cbf74f886f91142b5cfa6
#
# Tokio maintainers believe performance degradation is due to application bugs:
# https://github.com/tokio-rs/tokio/issues/4873#issuecomment-1198277677
#
# This may indeed be true of the code in this monorepo, but we haven't yet
# identified the bug or a way to fix. As a stopgap, this patches `tokio` to the
# tagged version specified above with commit `4eed411` reverted.
#
# Comparison:
# https://github.com/tokio-rs/tokio/compare/tokio-1.29.1...solana-labs:solana-tokio:tokio-1.29.1-revert-4eed411
#
[patch.crates-io.tokio]
git = "https://github.com/anza-xyz/solana-tokio.git"
rev = "7cf47705faacf7bf0e43e4131a5377b3291fce21"<|MERGE_RESOLUTION|>--- conflicted
+++ resolved
@@ -446,11 +446,8 @@
 solana-perf = { path = "perf", version = "=2.1.0" }
 solana-poh = { path = "poh", version = "=2.1.0" }
 solana-poseidon = { path = "poseidon", version = "=2.1.0" }
-<<<<<<< HEAD
 solana-prio-graph-scheduler = { path = "prio-graph-scheduler", version = "=2.1.0" }
-=======
 solana-precompile-error = { path = "sdk/precompile-error", version = "=2.1.0" }
->>>>>>> 38404a6c
 solana-program = { path = "sdk/program", version = "=2.1.0", default-features = false }
 solana-program-error = { path = "sdk/program-error", version = "=2.1.0" }
 solana-program-memory = { path = "sdk/program-memory", version = "=2.1.0" }
